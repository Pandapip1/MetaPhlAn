--- conflicted
+++ resolved
@@ -13,15 +13,9 @@
 
 setuptools.setup(
     name='MetaPhlAn',
-<<<<<<< HEAD
-    version='3.1.0',
-    author='Francesco Beghini',
-    author_email='francesco.beghini@unitn.it',
-=======
     version='4.beta.3',
     author='Aitor Blanco-Miguez',
     author_email='aitor.blancomiguez@unitn.it',
->>>>>>> 559cfadf
     url='http://github.com/biobakery/MetaPhlAn/',
     license='LICENSE.txt',
     packages=setuptools.find_packages(),
