--- conflicted
+++ resolved
@@ -1,824 +1,54 @@
-<<<<<<< HEAD
-# MetaPhlAn: Metagenomic Phylogenetic Analysis
-
-## What's new in version 3
-* New MetaPhlAn marker genes extracted with a newer version of ChocoPhlAn based on UniRef
-* Estimation of metagenome composed by unknown microbes with parameter `--unknown_estimation`
-* Automatic retrieval and installation of the latest MetaPhlAn database  with parameter `--index latest`
-* Virus profiling with `--add_viruses`
-* Calculation of metagenome size for improved estimation of reads mapped to a given clade
-* Inclusion of NCBI taxonomy ID in the ouput file
-* CAMI (Taxonomic) Profiling Output Format included
-* Removal of reads with low MAPQ values
--------------
-
-## Description
-MetaPhlAn is a computational tool for profiling the composition of microbial communities (Bacteria, Archaea and Eukaryotes) from metagenomic shotgun sequencing data (i.e. not 16S) with species-level. With the newly added StrainPhlAn module, it is now possible to perform accurate strain-level microbial profiling.
-
-MetaPhlAn relies on ~1.1M unique clade-specific marker genes (the latest marker information file `mpa_v296_CHOCOPhlAn_201901_marker_info.txt.bz2` can be found  [here](https://www.dropbox.com/sh/7qze7m7g9fe2xjg/AAAv_ShZiz7pNTaT_YONJTF7a/mpa_v296_CHOCOPhlAn_201901_marker_info.txt.bz2?dl=1)) identified from ~100,000 reference genomes (~99,500 bacterial and archaeal and ~500 eukaryotic), allowing:
-
-* unambiguous taxonomic assignments;
-* accurate estimation of organismal relative abundance;
-* species-level resolution for bacteria, archaea, eukaryotes and viruses;
-* strain identification and tracking
-* orders of magnitude speedups compared to existing methods.
-* metagenomic strain-level population genomics
-
-If you use MetaPhlAn version 1, please cite:
-
-[**Metagenomic microbial community profiling using unique clade-specific marker genes.**](https://www.nature.com/articles/nmeth.2066) *Nicola Segata, Levi Waldron, Annalisa Ballarini, Vagheesh Narasimhan, Olivier Jousson, &  Curtis Huttenhower*. Nature Methods 9, 811-814 (2012)
-
-If you use MetaPhlAn2, please cite:
-
-[**MetaPhlAn2 for enhanced metagenomic taxonomic profiling.**](http://www.nature.com/nmeth/journal/v12/n10/pdf/nmeth.3589.pdf) *Duy Tin Truong, Eric A Franzosa, Timothy L Tickle, Matthias Scholz, George Weingart, Edoardo Pasolli, Adrian Tett, Curtis Huttenhower & Nicola Segata*. Nature Methods 12, 902-903 (2015)
-
-If you use StrainPhlAn, please cite the MetaPhlAn2 paper and the following StrainPhlAn paper:
-
-[**Microbial strain-level population structure and genetic diversity from metagenomes.**](http://genome.cshlp.org/content/27/4/626.full.pdf) *Duy Tin Truong, Adrian Tett, Edoardo Pasolli, Curtis Huttenhower, & Nicola Segata*. Genome Research 27:626-638 (2017)
-
--------------
-
-## MetaPhlAn2 and StrainPhlAn tutorials and resources
-
-In addition to the information on this page, you can refer to the following additional resources.
-
-* The [MetaPhlAn tutorial](https://github.com/biobakery/MetaPhlAn/wiki).
-
-* The [StrainPhlAn tutorial](https://github.com/biobakery/MetaPhlAn/wiki/StrainPhlAn).
-
-* The [MetaPhlAn](https://github.com/biobakery/biobakery/wiki/metaphlan2) and [StrainPhlAn](https://github.com/biobakery/biobakery/wiki/strainphlan2) wikis on bioBakery.
-
-* The [MetaPhlAn](https://forum.biobakery.org/c/Microbial-community-profiling/MetaPhlAn/) and [StrainPhlAn](https://forum.biobakery.org/c/Microbial-community-profiling/StrainPhlAn/) Discourse forum.
-
-* Related tools including [PanPhlAn](https://github.com/segatalab/panphlan) (and its [tutorial](https://github.com/segatalab/panphlan/wiki/Home)), [GraPhlAn](https://github.com/segatalab/graphlan) (and it [tutorial](https://github.com/biobakery/biobakery/wiki/graphlan)), [PhyloPhlAn2](https://github.com/biobakery/phylophlan) (and its [tutorial](https://github.com/biobakery/biobakery/wiki/phylophlan)), [HUMAnN2](https://github.com/biobakery/humann/) (and its [tutorial](https://github.com/biobakery/biobakery/wiki/humann2)).
-
-* The related [bioBakery workflows](https://github.com/biobakery/biobakery/wiki/biobakery_workflows)
-=======
-# MetaPhlAn 2: Metagenomic Phylogenetic Analysis
-
-## Installation
-
-MetaPhlAn2 can be obtained
-
-Through **Bioconda**
-
-``$ conda install metaphlan2=2.7.8``
-
-by **direct download** from [GitHub](https://github.com/biobakery/MetaPhlAn/archive/master.zip)
-
-or **cloning the repository** using the following command
-
-``$ git clone https://github.com/biobakery/metaphlan``
-
-----------------------
-
-## Description
-MetaPhlAn2 is a computational tool for profiling the composition of microbial communities (Bacteria, Archaea, Eukaryotes and Viruses) from metagenomic shotgun sequencing data (i.e. not 16S) with species-level. With the newly added StrainPhlAn module, it is now possible to perform accurate strain-level microbial profiling.
-
-MetaPhlAn2 relies on ~1M unique clade-specific marker genes ([the marker information file `mpa_v20_m200_marker_info.txt.bz2` can be found here](https://www.dropbox.com/s/nhhx7i7glwdahru/mpa_v20_m200_marker_info.txt.bz2?dl=1)) identified from ~17,000 reference genomes (~13,500 bacterial and archaeal, ~3,500 viral, and ~110 eukaryotic), allowing:
-
-* unambiguous taxonomic assignments;
-* accurate estimation of organismal relative abundance;
-* species-level resolution for bacteria, archaea, eukaryotes and viruses;
-* strain identification and tracking
-* orders of magnitude speedups compared to existing methods.
-* metagenomic strain-level population genomics
-
-If you use MetaPhlAn version 1, please cite:
-
-[**Metagenomic microbial community profiling using unique clade-specific marker genes.**](https://www.nature.com/articles/nmeth.2066) *Nicola Segata, Levi Waldron, Annalisa Ballarini, Vagheesh Narasimhan, Olivier Jousson, &  Curtis Huttenhower*. Nature Methods 9, 811-814 (2012)
-
-If you use MetaPhlAn2, please cite:
-
-[**MetaPhlAn2 for enhanced metagenomic taxonomic profiling.**](http://www.nature.com/nmeth/journal/v12/n10/pdf/nmeth.3589.pdf) *Duy Tin Truong, Eric A Franzosa, Timothy L Tickle, Matthias Scholz, George Weingart, Edoardo Pasolli, Adrian Tett, Curtis Huttenhower & Nicola Segata*. Nature Methods 12, 902-903 (2015)
-
-If you use StrainPhlAn, please cite the MetaPhlAn2 paper and the following StrainPhlAn paper:
-
-[**Microbial strain-level population structure and genetic diversity from metagenomes.**](http://genome.cshlp.org/content/27/4/626.full.pdf) *Duy Tin Truong, Adrian Tett, Edoardo Pasolli, Curtis Huttenhower, & Nicola Segata*. Genome Research 27:626-638 (2017)
-
--------------
-
-## MetaPhlAn and StrainPhlAn tutorials and resources
-
-In addition to the information on this page, you can refer to the following additional resources.
-
-* The [MetaPhlAn2 tutorial on bioBakery](https://github.com/biobakery/biobakery/wiki/metaphlan2).
-
-* The [StrainPhlAn tutorial on bioBakery](https://github.com/biobakery/biobakery/wiki/strainphlan).
-
-* The [MetaPhlAn2](https://forum.biobakery.org/c/Microbial-community-profiling/MetaPhlAn/) and [StrainPhlAn](https://forum.biobakery.org/c/Microbial-community-profiling/StrainPhlAn/) Discourse forum.
-
-* Related tools including [PanPhlAn](https://github.com/segatalab/panphlan) (and its [tutorial](https://github.com/segatalab/panphlan/wiki/Home)), [GraPhlAn](https://github.com/segatalab/graphlan) (and it [tutorial](https://github.com/biobakery/biobakery/wiki/graphlan)), [PhyloPhlAn2](https://github.com/biobakery/phylophlan) (and its [tutorial](https://github.com/biobakery/biobakery/wiki/phylophlan)), [HUMAnN2](https://github.com/biobakery/humann/) (and its [tutorial](https://github.com/biobakery/biobakery/wiki/humann2)).
-
-* The related [bioBakery workflows](https://github.com/biobakery/biobakery/wiki/biobakery_workflows)
-
--------------
-
-## Pre-requisites
-
-MetaPhlAn requires *python 2.7* or higher with argparse, tempfile, [numpy](http://www.numpy.org/), and [Biopython](https://biopython.org/) libraries installed 
-(apart for numpy and Biopython, the others are usually installed together with the python distribution). 
-Python3 is also now supported.
-
-MetaPhlAn requires the `read_fastx.py` script to be present in the system path, if not found MetaPhlAn will try to locate it in the folder containing the `metaphlan2.py` 
-script under `utils/read_fastx.py`.
-In case you moved the `metaphlan2.py` script, please export the `read_fastx.py` script in your PATH bash variable.
-
-**If you provide the SAM output of [BowTie2](http://bowtie-bio.sourceforge.net/bowtie2/index.shtml) as input, there are no additional prerequisite.**
-
-* If you would like to use the BowTie2 integrated in MetaPhlAn, you need to have BowTie2 version 2.0.0 or higher and perl installed (bowtie2 needs to be in the system path with execute _and_ read permission)
-
-* If you use the "utils/metaphlan_hclust_heatmap.py" script to plot and hierarchical cluster multiple MetaPhlAn-profiled samples you will also need the following python libraries: [matplotlib](http://matplotlib.org/index.html), [scipy](http://www.scipy.org/), [pylab](http://wiki.scipy.org/PyLab) (if not installed together with MatPlotLib).
-
-* If you want to produce the output as "biom" file you also need [biom](http://biom-format.org/) installed
-
-* MetaPhlAn is not tightly integrated with advanced heatmap plotting with [hclust2](https://bitbucket.org/nsegata/hclust2) and cladogram visualization with [GraPhlAn](https://bitbucket.org/nsegata/graphlan/wiki/Home). If you use such visualization tool please refer to their prerequisites. 
-
---------------------------
-
-## Basic Usage
-
-This section presents some basic usages of MetaPhlAn2, for more advanced usages, please see at [its wiki](https://github.com/biobakery/biobakery/wiki/metaphlan2).
-
-We assume here that ``metaphlan2.py`` is in the system path and that ``mpa_dir`` bash variable contains the main MetaPhlAn folder. You can set this two variables moving to your MetaPhlAn2 local folder and type:
-
-```
-#!bash
-$ export PATH=`pwd`:$PATH
-$ export mpa_dir=`pwd`
-```
-
-Here is the basic example to profile a metagenome from raw reads (requires BowTie2 in the system path with execution and read permissions, Perl installed). 
-
-```
-#!bash
-$ metaphlan2.py metagenome.fastq --input_type fastq > profiled_metagenome.txt
-```
-
-It is highly recommended to save the intermediate BowTie2 output for re-running MetaPhlAn extremely quickly (`--bowtie2out`), and use multiple CPUs (`--nproc`) if available:
-
-```
-#!bash
-$ metaphlan2.py metagenome.fastq --bowtie2out metagenome.bowtie2.bz2 --nproc 5 --input_type fastq > profiled_metagenome.txt
-```
-
-If you already mapped your metagenome against the marker DB (using a previous  MetaPhlAn run), you can obtain the results in few seconds by using the previously saved `--bowtie2out` file and specifying the input (`--input_type bowtie2out`):
-
-```
-#!bash
-$ metaphlan2.py metagenome.bowtie2.bz2 --nproc 5 --input_type bowtie2out > profiled_metagenome.txt
-```
-
-You can also provide an externally BowTie2-mapped SAM if you specify this format with `--input_type`. Two steps here: first map your metagenome with BowTie2 and then feed MetaPhlAn2 with the obtained sam:
-
-```
-#!bash
-$ bowtie2 --sam-no-hd --sam-no-sq --no-unal --very-sensitive -S metagenome.sam -x databases/mpa_v20_m200 -U metagenome.fastq
-$ metaphlan2.py metagenome.sam --input_type sam > profiled_metagenome.txt
-```
-
-MetaPhlAn 2 can also natively **handle paired-end metagenomes** (but does not use the paired-end information), and, more generally, metagenomes stored in multiple files (but you need to specify the --bowtie2out parameter):
-
-```
-#!bash
-$ metaphlan2.py metagenome_1.fastq,metagenome_2.fastq --bowtie2out metagenome.bowtie2.bz2 --nproc 5 --input_type fastq > profiled_metagenome.txt
-```
-
-For advanced options and other analysis types (such as strain tracking) please refer to the full command-line options.
-
-## Full command-line options
-
-
-```
-usage: metaphlan2.py --input_type
-                     {fastq,fasta,multifasta,multifastq,bowtie2out,sam}
-                     [--mpa_pkl MPA_PKL] [--bowtie2db METAPHLAN_BOWTIE2_DB]
-                     [--bt2_ps BowTie2 presets] [--bowtie2_exe BOWTIE2_EXE]
-                     [--bowtie2out FILE_NAME] [--no_map] [--tmp_dir]
-                     [--tax_lev TAXONOMIC_LEVEL] [--min_cu_len]
-                     [--min_alignment_len] [--ignore_viruses]
-                     [--ignore_eukaryotes] [--ignore_bacteria]
-                     [--ignore_archaea] [--stat_q]
-                     [--ignore_markers IGNORE_MARKERS] [--avoid_disqm]
-                     [--stat] [-t ANALYSIS TYPE] [--nreads NUMBER_OF_READS]
-                     [--pres_th PRESENCE_THRESHOLD] [--clade] [--min_ab] [-h]
-                     [-o output file] [--sample_id_key name]
-                     [--sample_id value] [-s sam_output_file]
-                     [--biom biom_output] [--mdelim mdelim] [--nproc N] [-v]
-                     [INPUT_FILE] [OUTPUT_FILE]
-
-DESCRIPTION
- MetaPhlAn version 2.1.0 (28 April 2015): 
- METAgenomic PHyLogenetic ANalysis for metagenomic taxonomic profiling.
-
-AUTHORS: Nicola Segata (nicola.segata@unitn.it), Duy Tin Truong (duytin.truong@unitn.it)
-
-COMMON COMMANDS
-
- We assume here that metaphlan2.py is in the system path and that mpa_dir bash variable contains the
- main MetaPhlAn folder. Also BowTie2 should be in the system path with execution and read
- permissions, and Perl should be installed.
-
-========== MetaPhlAn 2 clade-abundance estimation ================= 
-
-The basic usage of MetaPhlAn 2 consists in the identification of the clades (from phyla to species and 
-strains in particular cases) present in the metagenome obtained from a microbiome sample and their 
-relative abundance. This correspond to the default analysis type (--analysis_type rel_ab).
-
-*  Profiling a metagenome from raw reads:
-$ metaphlan2.py metagenome.fastq --input_type fastq
-
-*  You can take advantage of multiple CPUs and save the intermediate BowTie2 output for re-running
-   MetaPhlAn extremely quickly:
-$ metaphlan2.py metagenome.fastq --bowtie2out metagenome.bowtie2.bz2 --nproc 5 --input_type fastq
-
-*  If you already mapped your metagenome against the marker DB (using a previous MetaPhlAn run), you
-   can obtain the results in few seconds by using the previously saved --bowtie2out file and 
-   specifying the input (--input_type bowtie2out):
-$ metaphlan2.py metagenome.bowtie2.bz2 --nproc 5 --input_type bowtie2out
-
-*  You can also provide an externally BowTie2-mapped SAM if you specify this format with 
-   --input_type. Two steps: first apply BowTie2 and then feed MetaPhlAn2 with the obtained sam:
-$ bowtie2 --sam-no-hd --sam-no-sq --no-unal --very-sensitive -S metagenome.sam -x databases/mpa_v20_m200 -U metagenome.fastq
-$ metaphlan2.py metagenome.sam --input_type sam > profiled_metagenome.txt
-
-*  We can also natively handle paired-end metagenomes, and, more generally, metagenomes stored in 
-  multiple files (but you need to specify the --bowtie2out parameter):
-$ metaphlan2.py metagenome_1.fastq,metagenome_2.fastq --bowtie2out metagenome.bowtie2.bz2 --nproc 5 --input_type fastq
-
-------------------------------------------------------------------- 
- 
-
-========== MetaPhlAn 2 strain tracking ============================ 
-
-MetaPhlAn 2 introduces the capability of charaterizing organisms at the strain level using non
-aggregated marker information. Such capability comes with several slightly different flavours and 
-are a way to perform strain tracking and comparison across multiple samples.
-Usually, MetaPhlAn 2 is first ran with the default --analysis_type to profile the species present in
-the community, and then a strain-level profiling can be performed to zoom-in into specific species
-of interest. This operation can be performed quickly as it exploits the --bowtie2out intermediate 
-file saved during the execution of the default analysis type.
-
-*  The following command will output the abundance of each marker with a RPK (reads per kil-base) 
-   higher 0.0. (we are assuming that metagenome_outfmt.bz2 has been generated before as 
-   shown above).
-$ metaphlan2.py -t marker_ab_table metagenome_outfmt.bz2 --input_type bowtie2out > marker_abundance_table.txt
-   The obtained RPK can be optionally normalized by the total number of reads in the metagenome 
-   to guarantee fair comparisons of abundances across samples. The number of reads in the metagenome
-   needs to be passed with the '--nreads' argument
-
-*  The list of markers present in the sample can be obtained with '-t marker_pres_table'
-$ metaphlan2.py -t marker_pres_table metagenome_outfmt.bz2 --input_type bowtie2out > marker_abundance_table.txt
-   The --pres_th argument (default 1.0) set the minimum RPK value to consider a marker present
-
-*  The list '-t clade_profiles' analysis type reports the same information of '-t marker_ab_table'
-   but the markers are reported on a clade-by-clade basis.
-$ metaphlan2.py -t clade_profiles metagenome_outfmt.bz2 --input_type bowtie2out > marker_abundance_table.txt
-
-*  Finally, to obtain all markers present for a specific clade and all its subclades, the 
-   '-t clade_specific_strain_tracker' should be used. For example, the following command
-   is reporting the presence/absence of the markers for the B. fragulis species and its strains
-$ metaphlan2.py -t clade_specific_strain_tracker --clade s__Bacteroides_fragilis metagenome_outfmt.bz2 databases/mpa_v20_m200.pkl --input_type bowtie2out > marker_abundance_table.txt
-   the optional argument --min_ab specifies the minimum clade abundance for reporting the markers
-
-------------------------------------------------------------------- 
-
-positional arguments:
-  INPUT_FILE            the input file can be:
-                        * a fastq file containing metagenomic reads
-                        OR
-                        * a BowTie2 produced SAM file. 
-                        OR
-                        * an intermediary mapping file of the metagenome generated by a previous MetaPhlAn run 
-                        If the input file is missing, the script assumes that the input is provided using the standard 
-                        input, or named pipes.
-                        IMPORTANT: the type of input needs to be specified with --input_type
-  OUTPUT_FILE           the tab-separated output file of the predicted taxon relative abundances 
-                        [stdout if not present]
-
-Required arguments:
-  --mpa_pkl MPA_PKL     the metadata pickled MetaPhlAn file
-  --input_type {fastq,fasta,multifasta,multifastq,bowtie2out,sam}
-                        set whether the input is the multifasta file of metagenomic reads or 
-                        the SAM file of the mapping of the reads against the MetaPhlAn db.
-                        [default 'automatic', i.e. the script will try to guess the input format]
-
-Mapping arguments:
-  --bowtie2db METAPHLAN_BOWTIE2_DB
-                        The BowTie2 database file of the MetaPhlAn database. 
-                        Used if --input_type is fastq, fasta, multifasta, or multifastq
-  --bt2_ps BowTie2 presets
-                        presets options for BowTie2 (applied only when a multifasta file is provided)
-                        The choices enabled in MetaPhlAn are:
-                         * sensitive
-                         * very-sensitive
-                         * sensitive-local
-                         * very-sensitive-local
-                        [default very-sensitive]
-  --bowtie2_exe BOWTIE2_EXE
-                        Full path and name of the BowTie2 executable. This option allows 
-                        MetaPhlAn to reach the executable even when it is not in the system 
-                        PATH or the system PATH is unreachable
-  --bowtie2out FILE_NAME
-                        The file for saving the output of BowTie2
-  --no_map              Avoid storing the --bowtie2out map file
-  --tmp_dir             the folder used to store temporary files 
-                        [default is the OS dependent tmp dir]
-
-Post-mapping arguments:
-  --tax_lev TAXONOMIC_LEVEL
-                        The taxonomic level for the relative abundance output:
-                        'a' : all taxonomic levels
-                        'k' : kingdoms (Bacteria and Archaea) only
-                        'p' : phyla only
-                        'c' : classes only
-                        'o' : orders only
-                        'f' : families only
-                        'g' : genera only
-                        's' : species only
-                        [default 'a']
-  --min_cu_len          minimum total nucleotide length for the markers in a clade for
-                        estimating the abundance without considering sub-clade abundances
-                        [default 2000]
-  --min_alignment_len   The sam records for aligned reads with the longest subalignment
-                        length smaller than this threshold will be discarded.
-                        [default None]
-  --ignore_viruses      Do not profile viral organisms
-  --ignore_eukaryotes   Do not profile eukaryotic organisms
-  --ignore_bacteria     Do not profile bacterial organisms
-  --ignore_archaea      Do not profile archeal organisms
-  --stat_q              Quantile value for the robust average
-                        [default 0.1]
-  --ignore_markers IGNORE_MARKERS
-                        File containing a list of markers to ignore. 
-  --avoid_disqm         Descrivate the procedure of disambiguating the quasi-markers based on the 
-                        marker abundance pattern found in the sample. It is generally recommended 
-                        too keep the disambiguation procedure in order to minimize false positives
-  --stat                EXPERIMENTAL! Statistical approach for converting marker abundances into clade abundances
-                        'avg_g'  : clade global (i.e. normalizing all markers together) average
-                        'avg_l'  : average of length-normalized marker counts
-                        'tavg_g' : truncated clade global average at --stat_q quantile
-                        'tavg_l' : trunated average of length-normalized marker counts (at --stat_q)
-                        'wavg_g' : winsorized clade global average (at --stat_q)
-                        'wavg_l' : winsorized average of length-normalized marker counts (at --stat_q)
-                        'med'    : median of length-normalized marker counts
-                        [default tavg_g]
-
-Additional analysis types and arguments:
-  -t ANALYSIS TYPE      Type of analysis to perform: 
-                         * rel_ab: profiling a metagenomes in terms of relative abundances
-                         * rel_ab_w_read_stats: profiling a metagenomes in terms of relative abundances and estimate the number of reads comming from each clade.
-                         * reads_map: mapping from reads to clades (only reads hitting a marker)
-                         * clade_profiles: normalized marker counts for clades with at least a non-null marker
-                         * marker_ab_table: normalized marker counts (only when > 0.0 and normalized by metagenome size if --nreads is specified)
-                         * marker_pres_table: list of markers present in the sample (threshold at 1.0 if not differently specified with --pres_th
-                        [default 'rel_ab']
-  --nreads NUMBER_OF_READS
-                        The total number of reads in the original metagenome. It is used only when 
-                        -t marker_table is specified for normalizing the length-normalized counts 
-                        with the metagenome size as well. No normalization applied if --nreads is not 
-                        specified
-  --pres_th PRESENCE_THRESHOLD
-                        Threshold for calling a marker present by the -t marker_pres_table option
-  --clade               The clade for clade_specific_strain_tracker analysis
-  --min_ab              The minimum percentage abundace for the clade in the clade_specific_strain_tracker analysis
-  -h, --help            show this help message and exit
-
-Output arguments:
-  -o output file, --output_file output file
-                        The output file (if not specified as positional argument)
-  --sample_id_key name  Specify the sample ID key for this analysis. Defaults to '#SampleID'.
-  --sample_id value     Specify the sample ID for this analysis. Defaults to 'Metaphlan2_Analysis'.
-  -s sam_output_file, --samout sam_output_file
-                        The sam output file
-  --biom biom_output, --biom_output_file biom_output
-                        If requesting biom file output: The name of the output file in biom format 
-  --mdelim mdelim, --metadata_delimiter_char mdelim
-                        Delimiter for bug metadata: - defaults to pipe. e.g. the pipe in k__Bacteria|p__Proteobacteria 
-
-Other arguments:
-  --nproc N             The number of CPUs to use for parallelizing the mapping
-                        [default 1, i.e. no parallelism]
-  -v, --version         Prints the current MetaPhlAn version and exit
-
-
-```
-## Docker image
-
-MetaPhlAn2 Docker image is based on [Biobox](http://bioboxes.org/about/). For the execution, MetaPhlAn2 Docker image requires a YAML file with the inputs defined as follows:
-
-```
-#!yaml
-version: 1.0.0
-arguments:
-    - fastq:
-        - type: fastq
-          value: /bbx/mnt/input/fastq1.fastq.gz
-        - type: fastq
-          value: /bbx/mnt/input/fastq2.fastq
-```
-
-Each FASTQ sample defined in the ```fastq``` section is a single metagenomic sample.
-
-The YAML file **MUST** be named ```biobox.yaml``` and saved in the input folder (e.g. ```input```) 
-
-To run the docker image, execute the following command:
-
-
-```
-#!bash
-docker run --volume="${PWD}/input:/bbx/mnt/input:ro" --volume="${PWD}/output:/bbx/mnt/output:rw" segatalab/metaphlan2
-```
-
-where:
-
-- ```input``` is the folder with the input files and *biobox.yaml*. ```input``` **MUST** be mounted to ```/bbx/mnt/input```
-
-- ```output``` is the output folder in which MetaPhlAn2 output is saved. Like ```input```, ```output``` **MUST** be mounted to ```/bbx/mnt/output```
-
-More folders can be mounted by specifing the mount point via the ```--volume``` parameter. Sym-linking the input files in the input folder will result in a error since Docker will not be able to reach the link source.
-
-
-## Utility Scripts
-
-MetaPhlAn's repository features a few utility scripts to aid in manipulation of sample output and its visualization. These scripts can be found under the ``utils`` folder in the metaphlan2 directory.
-
-### Merging Tables
-
-The script **merge\_metaphlan\_tables.py** allows to combine MetaPhlAn output from several samples to be merged into one table Bugs (rows) vs Samples (columns) with the table enlisting the relative normalized abundances per sample per bug.
-
-To merge multiple output files, run the script as below
-
-```
-#!bash
-$ python utils/merge_metaphlan_tables.py metaphlan_output1.txt metaphlan_output2.txt metaphlan_output3.txt > output/merged_abundance_table.txt
-```
-
-Wildcards can be used as needed:
-
-```
-#!bash
-$ python utils/merge_metaphlan_tables.py metaphlan_output*.txt > output/merged_abundance_table.txt
-```
-
-**There is no limit to how many files you can merge.**
-
-## Heatmap Visualization
-
-The script **metaphlan\_hclust\_heatmap.py** allows to visualize the MetaPhlAn results in the form of a hierarchically-clustered heatmap. To generate the heatmap for a merged MetaPhlAn output table (as described above), please run the script as below.
-
-```
-#!bash
-$ python utils/metaphlan_hclust_heatmap.py -c bbcry --top 25 --minv 0.1 -s log --in output/merged_abundance_table.txt --out output_images/abundance_heatmap.png
-```
-
-For detailed command-line instructions, please refer to below:
-
-
-```
-$ utils/metaphlan_hclust_heatmap.py -h
-usage: metaphlan_hclust_heatmap.py [-h] --in INPUT_FILE --out OUTPUT_FILE
-                                   [-m {single,complete,average,weighted,centroid,median,ward}]
-                                   [-d {euclidean,minkowski,cityblock,seuclidean,sqeuclidean,cosine,correlation,hamming,jaccard,chebyshev,canberra,braycurtis,mahalanobis,yule,matching,dice,kulsinski,rogerstanimoto,russellrao,sokalmichener,sokalsneath,wminkowski,ward}]
-                                   [-f {euclidean,minkowski,cityblock,seuclidean,sqeuclidean,cosine,correlation,hamming,jaccard,chebyshev,canberra,braycurtis,mahalanobis,yule,matching,dice,kulsinski,rogerstanimoto,russellrao,sokalmichener,sokalsneath,wminkowski,ward}]
-                                   [-s scale norm] [-x X] [-y Y] [--minv MINV]
-                                   [--maxv max value]
-                                   [--tax_lev TAXONOMIC_LEVEL] [--perc PERC]
-                                   [--top TOP] [--sdend_h SDEND_H]
-                                   [--fdend_w FDEND_W] [--cm_h CM_H]
-                                   [--cm_ticks label for ticks of the colormap]
-                                   [--font_size FONT_SIZE]
-                                   [--clust_line_w CLUST_LINE_W]
-                                   [-c {Accent,Blues,BrBG,BuGn,BuPu,Dark2,GnBu,Greens,Greys,OrRd,Oranges,PRGn,Paired,Pastel1,Pastel2,PiYG,PuBu,PuBuGn,PuOr,PuRd,Purples,RdBu,RdGy,RdPu,RdYlBu,RdYlGn,Reds,Set1,Set2,Set3,Spectral,YlGn,YlGnBu,YlOrBr,YlOrRd,afmhot,autumn,binary,bone,brg,bwr,cool,copper,flag,gist_earth,gist_gray,gist_heat,gist_ncar,gist_rainbow,gist_stern,gist_yarg,gnuplot,gnuplot2,gray,hot,hsv,jet,ocean,pink,prism,rainbow,seismic,spectral,spring,summer,terrain,winter,bbcyr,bbcry}]
-
-This scripts generates heatmaps with hierarchical clustering of both samples
-and microbial clades. The script can also subsample the number of clades to                                                                                                                                                                                                    
-display based on the their nth percentile abundance value in each sample                                                                                                                                                                                                       
-                                                                                                                                                                                                                                                                               
-optional arguments:                                                                                                                                                                                                                                                            
-  -h, --help            show this help message and exit                                                                                                                                                                                                                        
-  --in INPUT_FILE       The input file of microbial relative abundances. This                                                                                                                                                                                                  
-                        file is typically obtained with the                                                                                                                                                                                                                    
-                        "utils/merge_metaphlan_tables.py"                                                                                                                                                                                                                      
-  --out OUTPUT_FILE     The output image. The extension of the file determines                                                                                                                                                                                                 
-                        the image format. png, pdf, and svg are the preferred                                                                                                                                                                                                  
-                        format                                                                                                                                                                                                                                                 
-  -m {single,complete,average,weighted,centroid,median,ward}                                                                                                                                                                                                                   
-                        The hierarchical clustering method, default is                                                                                                                                                                                                         
-                        "average"                                                                                                                                                                                                                                              
-  -d {euclidean,minkowski,cityblock,seuclidean,sqeuclidean,cosine,correlation,hamming,jaccard,chebyshev,canberra,braycurtis,mahalanobis,yule,matching,dice,kulsinski,rogerstanimoto,russellrao,sokalmichener,sokalsneath,wminkowski,ward}                                      
-                        The distance function for samples. Default is                                                                                                                                                                                                          
-                        "braycurtis"                                                                                                                                                                                                                                           
-  -f {euclidean,minkowski,cityblock,seuclidean,sqeuclidean,cosine,correlation,hamming,jaccard,chebyshev,canberra,braycurtis,mahalanobis,yule,matching,dice,kulsinski,rogerstanimoto,russellrao,sokalmichener,sokalsneath,wminkowski,ward}                                      
-                        The distance function for microbes. Default is                                                                                                                                                                                                         
-                        "correlation"                                                                                                                                                                                                                                          
-  -s scale norm                                                                                                                                                                                                                                                                
-  -x X                  Width of heatmap cells. Automatically set, this option                                                                                                                                                                                                 
-                        should not be necessary unless for very large heatmaps                                                                                                                                                                                                 
-  -y Y                  Height of heatmap cells. Automatically set, this                                                                                                                                                                                                       
-                        option should not be necessary unless for very large                                                                                                                                                                                                   
-                        heatmaps                                                                                                                                                                                                                                               
-  --minv MINV           Minimum value to display. Default is 0.0, values                                                                                                                                                                                                       
-                        around 0.001 are also reasonable                                                                                                                                                                                                                       
-  --maxv max value      Maximum value to display. Default is maximum value                                                                                                                                                                                                     
-                        present, can be set e.g. to 100 to display the full
-                        scale
-  --tax_lev TAXONOMIC_LEVEL
-                        The taxonomic level to display: 'a' : all taxonomic
-                        levels 'k' : kingdoms (Bacteria and Archaea) only 'p'
-                        : phyla only 'c' : classes only 'o' : orders only 'f'
-                        : families only 'g' : genera only 's' : species only
-                        [default 's']
-  --perc PERC           Percentile to be used for ordering the microbes in
-                        order to select with --top the most abundant microbes
-                        only. Default is 90
-  --top TOP             Display the --top most abundant microbes only
-                        (ordering based on --perc)
-  --sdend_h SDEND_H     Set the height of the sample dendrogram. Default is
-                        0.1
-  --fdend_w FDEND_W     Set the width of the microbes dendrogram. Default is
-                        0.1
-  --cm_h CM_H           Set the height of the colormap. Default = 0.03
-  --cm_ticks label for ticks of the colormap
-  --font_size FONT_SIZE
-                        Set label font sizes. Default is 7
-  --clust_line_w CLUST_LINE_W
-                        Set the line width for the dendrograms
-  -c {Accent,Blues,BrBG,BuGn,BuPu,Dark2,GnBu,Greens,Greys,OrRd,Oranges,PRGn,Paired,Pastel1,Pastel2,PiYG,PuBu,PuBuGn,PuOr,PuRd,Purples,RdBu,RdGy,RdPu,RdYlBu,RdYlGn,Reds,Set1,Set2,Set3,Spectral,YlGn,YlGnBu,YlOrBr,YlOrRd,afmhot,autumn,binary,bone,brg,bwr,cool,copper,flag,gist_earth,gist_gray,gist_heat,gist_ncar,gist_rainbow,gist_stern,gist_yarg,gnuplot,gnuplot2,gray,hot,hsv,jet,ocean,pink,prism,rainbow,seismic,spectral,spring,summer,terrain,winter,bbcyr,bbcry}
-                        Set the colormap. Default is "jet".
-```
-
-### GraPhlAn Visualization
-
-The tutorial of using GraPhlAn can be found from [the MetaPhlAn2 wiki](https://github.com/biobakery/biobakery/wiki/metaphlan2).
-
-
-## Customizing the database
-In order to add a marker to the database, the user needs the following steps:
-
-* Reconstruct the marker sequences (in fasta format) from the MetaPhlAn2 bowtie2 database by:
-
-```
-#!bash
-bowtie2-inspect metaphlan2/databases/mpa_v20_m200 > metaphlan2/markers.fasta
-```
-
-* Add the marker sequence stored in a file new_marker.fasta to the marker set:
-
-```
-#!bash
-cat new_marker.fasta >> metaphlan2/markers.fasta
-```
-
-* Rebuild the bowtie2 database:
-
-```
-#!bash
-mkdir metaphlan2/db_v21/mpa_v21_m200
-bowtie2-build metaphlan2/markers.fasta metaphlan2/db_v21/mpa_v21_m200
-```
-
-* Assume that the new marker was extracted from genome1, genome2. Update the taxonomy file from python console as follows:
-
-```
-#!python
-
-import cPickle as pickle
-import bz2
-
-db = pickle.load(bz2.BZ2File('databases/mpa_v20_m200.pkl', 'r'))
-
-# Add the taxonomy of the new genomes
-db['taxonomy']['taxonomy of genome1'] = length of genome1
-db['taxonomy']['taxonomy of genome2'] = length of genome2
-
-# Add the information of the new marker as the other markers
-db['markers'][new_marker_name] = {
-                                   'clade': the clade that the marker belongs to,
-                                   'ext': {the name of the first external genome where the marker appears, 
-                                           the name of the second external genome where the marker appears, 
-                                          },
-                                   'len': length of the marker,
-                                   'score': score of the marker,
-                                   'taxon': the taxon of the marker}
-# To see an example, try to print the first marker information:
-# print db['markers'].items()[0]
-
-# Save the new mpa_pkl file
-ofile = bz2.BZ2File('metaphlan2/db_v21/mpa_v21_m200.pkl', 'w')
-pickle.dump(db, ofile, pickle.HIGHEST_PROTOCOL)
-ofile.close()
-```
-
-* To use the new database, switch to metaphlan2/db_v21 instead of metaphlan2/db\_v20 when running metaphlan2.py with option "--mpa\_pkl".
-
-
-## Metagenomic strain-level population genomics
-
-StrainPhlAn is a computational tool for tracking individual strains across large set of samples. **The input** of StrainPhlAn is a set of metagenomic samples and for each species, **the output** is a multiple sequence alignment (MSA) file of all species strains reconstructed directly from the samples. From this MSA, StrainPhlAn calls RAxML (or other phylogenetic tree builders) to build the phylogenetic tree showing the strain evolution of the sample strains. 
-For each sample, StrainPhlAn extracts the strain of a specific species by merging and concatenating all reads mapped against that species markers in the MetaPhlAn2 database.
-
-In detail, let us start from a toy example with 6 HMP gut metagenomic samples (SRS055982-subjectID\_638754422, SRS022137-subjectID\_638754422, SRS019161-subjectID\_763496533, SRS013951-subjectID\_763496533, SRS014613-subjectID\_763840445, SRS064276-subjectID\_763840445) from 3 three subjects (each was sampled at two time points) and one *Bacteroides caccae* genome G000273725. 
-**We would like to**:
-
-* extract the *Bacteroides caccae* strains from these samples and compare them with the reference genome in a phylogenetic tree.
-* know how many snps between those strains and the reference genome.
-
-Running StrainPhlAn on these samples, we will obtain the *Bacteroides caccae* phylogentic tree and its multiple sequence alignment in the following figure (produced with [ete2](http://etetoolkit.org/) and [Jalview](http://www.jalview.org/)):
-
-![tree_alignment.png](https://bitbucket.org/repo/rM969K/images/476974413-tree_alignment.png)
-
-We can see that the strains from the same subject are grouped together. The tree also highlights that the strains from subject "763840445" (red color) do not change between two sampling time points whereas the strains from the other subjects have slightly evolved. From the tree, we also know that the strains of subject "763496533" is closer to the reference genome than those of the others. 
-In addition, the table below shows the number of snps between the sample strains and the reference genome based on the strain alignment returned by MetaPhlAn\_Strainer.
-
-![snp_distance.png](https://bitbucket.org/repo/rM969K/images/1771497600-snp_distance.png)
-
-In the next sections, we will illustrate step by step how to run MetaPhlAn\_Strainer on this toy example to reproduce the above figures.
-
-### Pre-requisites
-StrainPhlAn requires *python 2.7* and the libraries [pysam](http://pysam.readthedocs.org/en/latest/) (tested on **version 0.8.3**), [biopython](http://biopython.org/wiki/Main_Page), [msgpack](https://pypi.python.org/pypi/msgpack-python), [pandas](https://pandas.pydata.org) (tested on **version 0.22**), [numpy](http://www.numpy.org/) (tested on **version 1.14.2**) and [scipy](https://www.scipy.org) (tested on **version 1.0.0**), [dendropy](https://pythonhosted.org/DendroPy/) (tested on version **3.12.0**). Besides, StrainPhlAn also needs the following programs in the executable path:
-
-* [bowtie2](http://bowtie-bio.sourceforge.net/bowtie2/index.shtml) for mapping reads against the marker database.
-* [MUSCLE](http://www.drive5.com/muscle/) for the alignment step.
-* [samtools, bcftools and vcfutils.pl](http://samtools.sourceforge.net/) which can be downloaded from [here](https://github.com/samtools) for building consensus markers. Note that vcfutils.pl is included in bcftools and **StrainPhlAn only works with samtools version 0.1.19** as samtools has changed the output format after this version.
-* [blast+](ftp://ftp.ncbi.nlm.nih.gov/blast/executables/blast+/LATEST/) for adding reference genomes to the phylogenetic tree (blastn and makeblastdb commands)
-* [raxmlHPC and raxmlHPC-PTHREADS-SSE3](http://sco.h-its.org/exelixis/web/software/raxml/index.html) for building the phylogenetic trees.
-
-All dependence binaries on Linux 64 bit can be downloaded in the folder "bin" from [this link](https://www.dropbox.com/sh/m4na8wefp53j8ej/AABA3yVsG26TbB0t1cnBS9-Ra?dl=0).
-
-The script files in folder "strainphlan_src" should be changed to executable mode by:
-
-```
-#!python
-chmod +x strainphlan_src/*.py
-```
-
-and add to the executable path:
-
-```
-#!python
-export PATH=$PATH:$(pwd -P)/strainphlan_src
-```
-
-### Usage
-
-Let's reproduce the toy example result in the introduction section. Note that all the commands to run the below steps are in the "strainer_tutorial/step?*.sh" files (? corresponding to the step number). All the below steps are excuted under the "strainer_tutorial" folder.
-The steps are as follows:
-
-Step 1. Download 6 HMP gut metagenomic samples, the metadata.txt file and one reference genome from the folder "fastqs" and "reference_genomes" in [this link](https://www.dropbox.com/sh/m4na8wefp53j8ej/AABA3yVsG26TbB0t1cnBS9-Ra?dl=0) and put these folders under the "strainer_tutorial" folder.
-
-Step 2. Obtain the sam files from these samples by mapping them against MetaPhlAn2 database:
-
-This step will run MetaPhlAn2 to map all metagenomic samples against the MetaPhlAn2 marker database and produce the sam files (\*.sam.bz2).
-Each sam file (in SAM format) corresponding to each sample contains the reads mapped against the marker database of MetaPhlAn2.
-The commands to run are:
-
-```
-#!python
-mkdir -p sams
-for f in $(ls fastqs/*.bz2)
-do
-    echo "Running metaphlan2 on ${f}"
-    bn=$(basename ${f} | cut -d . -f 1)
-    tar xjfO ${f} | ../metaphlan2.py --bowtie2db ../databases/mpa_v20_m200 --mpa_pkl ../databases/mpa_v20_m200.pkl --input_type multifastq --nproc 10 -s sams/${bn}.sam.bz2 --bowtie2out sams/${bn}.bowtie2_out.bz2 -o sams/${bn}.profile
-done
-```
-
-After this step, you will have a folder "sams" containing the sam files (\*.sam.bz2) and other MetaPhlAn2 output files. 
-This step will take around 270 minutes. If you want to skip this step, you can download the sam files from the folder "sams" in [this link](https://www.dropbox.com/sh/m4na8wefp53j8ej/AABA3yVsG26TbB0t1cnBS9-Ra?dl=0).
-
-Step 3. Produce the consensus-marker files which are the input for StrainPhlAn:
-
-For each sample, this step will reconstruct all species strains found in it and store them in a marker file (\*.markers). Those strains are referred as *sample-reconstructed strains*. Additional details in generating consensus sequences can be found [here](http://samtools.sourceforge.net/mpileup.shtml).
-The commands to run are:
-
-
-```
-#!python
-mkdir -p consensus_markers
-cwd=$(pwd -P)
-export PATH=${cwd}/../strainphlan_src:${PATH}
-python ../strainphlan_src/sample2markers.py --ifn_samples sams/*.sam.bz2 --input_type sam --output_dir consensus_markers --nprocs 10 &> consensus_markers/log.txt
-```
-
-The result is the same if you want run several sample2markers.py scripts in parallel with each run for a sample (this maybe useful for some cluster-system settings).
-After this step, you will have a folder "consensus_markers" containing all sample-marker files (\*.markers).
-This steps will take around 44 minutes.  If you want to skip this step, you can download the consensus marker files from the folder "consensus_markers" in [this link](https://www.dropbox.com/sh/m4na8wefp53j8ej/AABA3yVsG26TbB0t1cnBS9-Ra?dl=0).
-
-Step 4. Extract the markers of *Bacteroides\_caccae* from MetaPhlAn2 database (to add its reference genome later):
-
-This step will extract the markers of *Bacteroides_caccae* in the database and then StrainPhlAn will identify the sequences in the reference genomes that are closet to them (in the next step by using blast). Those will be concatenated and referred as *reference-genome-reconstructed strains*. 
-The commands to run are:
-
-```
-#!python
-mkdir -p db_markers
-bowtie2-inspect ../databases/mpa_v20_m200 > db_markers/all_markers.fasta
-python ../strainphlan_src/extract_markers.py --mpa_pkl ../databases/mpa_v20_m200.pkl --ifn_markers db_markers/all_markers.fasta --clade s__Bacteroides_caccae --ofn_markers db_markers/s__Bacteroides_caccae.markers.fasta
-```
-
-Note that the "all\_markers.fasta" file consists can be reused for extracting other reference genomes. 
-After this step, you should have two files in folder "db\_markers": "all\_markers.fasta" containing all marker sequences, and "s\_\_Bacteroides\_caccae.markers.fasta" containing the markers of *Bacteroides caccae*.
-This step will take around 1 minute and can skipped if you do not need to add the reference genomes to the phylogenetic tree. Those markers can be found in the folder "db\_markers" in [this link](https://www.dropbox.com/sh/m4na8wefp53j8ej/AABA3yVsG26TbB0t1cnBS9-Ra?dl=0).
-
-Before building the trees, we should get the list of all clades detected from the samples and save them in the "output/clades.txt" file by the following command:
-
-```
-#!python
-python ../strainphlan.py --mpa_pkl ../databases/mpa_v20_m200.pkl --ifn_samples consensus_markers/*.markers --output_dir output --nprocs_main 10 --print_clades_only > output/clades.txt
-```
-
-The clade names in the output file "clades.txt" will be used for the next step.
-
-Step 5. Build the multiple sequence alignment and phylogenetic tree:
-
-This step will align and clean the *sample-reconstructed strains* (stored in the marker files produced in step 3) and *reference-genome-reconstructed strains* (extracted based on the database markers in step 4) to produce a multiple sequence alignment (MSA) and store it in the file "clade_name.fasta". From this MSA file, StrainPhlAn will call RAxML to build the phylogenetic tree.
-Note that: all marker files (\*.markers) **must be used together** as the input for the strainphlan.py script because StrainPhlAn needs to align all of the strains at once.
-
-The commands to run are:
-
-```
-#!python
-mkdir -p output
-python ../strainphlan.py --mpa_pkl ../databases/mpa_v20_m200.pkl --ifn_samples consensus_markers/*.markers --ifn_markers db_markers/s__Bacteroides_caccae.markers.fasta --ifn_ref_genomes reference_genomes/G000273725.fna.bz2 --output_dir output --nprocs_main 10 --clades s__Bacteroides_caccae &> output/log_full.txt
-```
-
-This step will take around 2 minutes. After this step, you will find the tree "output/RAxML\_bestTree.s\_\_Bacteroides\_caccae.tree". All the output files can be found in the folder "output" in [this link](https://www.dropbox.com/sh/m4na8wefp53j8ej/AABA3yVsG26TbB0t1cnBS9-Ra?dl=0).
-You can view it by [Archaeopteryx](https://sites.google.com/site/cmzmasek/home/software/archaeopteryx) or any other viewers.
-
-By default, if you do not specify reference genomes (by --ifn\_ref\_genomes) and any specific clade (by --clades), strainphlan.py will build the phylogenetic trees for all species that it can detect.
-
-In order to add the metadata, we also provide a script called "add\_metadata\_tree.py" which can be used as follows:
-
-```
-#!python
-python ../strainphlan_src/add_metadata_tree.py --ifn_trees output/RAxML_bestTree.s__Bacteroides_caccae.tree --ifn_metadatas fastqs/metadata.txt --metadatas subjectID
-```
-
-The script "add\_metadata\_tree.py" can accept multiple metadata files (space separated, wild card can also be used) and multiple trees. A metadata file is a tab separated file where the first row is the meta-headers, and the following rows contain the metadata for each sample. Multiple metadata files are used in the case where your samples come from more than one dataset and you do not want to merge the metadata files.
-For more details of using "add\_metadata\_tree.py", please see its help (with option "-h").
-An example of a metadata file is the "fastqs/metadata.txt" file with the below content:
-
-```
-#!python
-sampleID        subjectID
-SRS055982       638754422
-SRS022137       638754422
-SRS019161       763496533
-SRS013951       763496533
-SRS014613       763840445
-SRS064276       763840445
-G000273725  ReferenceGenomes
-```
-
-Note that "sampleID" is a compulsory field. 
-
-After adding the metadata, you will obtain the tree files "*.tree.metadata" with metadata and view them by [Archaeopteryx](https://sites.google.com/site/cmzmasek/home/software/archaeopteryx) as in the previous step.
-
-If you have installed [graphlan](https://github.com/segatalab/graphlan), you can plot the tree with the command:
-
-
-```
-#!python
-python ../strainphlan_src/plot_tree_graphlan.py --ifn_tree output/RAxML_bestTree.s__Bacteroides_caccae.tree.metadata --colorized_metadata subjectID
-```
-
-and obtain the following figure (output/RAxML\_bestTree.s\_\_Bacteroides\_caccae.tree.metadata.png):
-
-![RAxML_bestTree.s__Bacteroides_caccae.tree.metadata.png](https://bitbucket.org/repo/rM969K/images/1574126761-RAxML_bestTree.s__Bacteroides_caccae.tree.metadata.png)
-
-Step 6. If you want to remove the samples with high-probability of containing multiple strains, you can rebuild the tree by removing the multiple strains:
-
-```
-#!python
-python ../strainphlan_src/build_tree_single_strain.py --ifn_alignments output/s__Bacteroides_caccae.fasta --nprocs 10 --log_ofn output/build_tree_single_strain.log
-python ../strainphlan_src/add_metadata_tree.py --ifn_trees output/RAxML_bestTree.s__Bacteroides_caccae.remove_multiple_strains.tree --ifn_metadatas fastqs/metadata.txt --metadatas subjectID
-```
-
-You will obtain the refined tree "output/RAxML\_bestTree.s\_\_Bacteroides\_caccae.remove\_multiple\_strains.tree.metadata". This tree can be found in the folder "output" in [this link](https://www.dropbox.com/sh/m4na8wefp53j8ej/AABA3yVsG26TbB0t1cnBS9-Ra?dl=0).
-
-### Some useful options
-All option details can be viewed by strainphlan.py help:
-
-```
-#!python
-python ../strainphlan.py -h
-```
-
-The default setting can be stringent for some cases where you have very few samples left in the phylogenetic tree. You can relax some parameters to add more samples back:
-
-1. *marker\_in\_clade*: In each sample, the clades with the percentage of present markers less than this threshold are removed. Default "0.8". You can set this parameter to "0.5" to add some more samples.
-2. *sample\_in\_marker*: If the percentage of samples that a marker present in is less than this threhold, that marker is removed. Default "0.8". You can set this parameter to "0.5" to add some more samples.
-3. *N\_in\_marker*: The consensus markers with the percentage of N nucleotides greater than this threshold are removed. Default "0.2". You can set this parameter to "0.5" to add some more samples.
-4. *gap\_in\_sample*: The samples with full sequences concatenated from all markers and having the percentage of gaps greater than this threshold will be removed. Default 0.2. You can set this parameter to "0.5" to add some more samples.
-5. *relaxed\_parameters*: use this option to automatically set the above parameters to add some more samples by accepting some more gaps, Ns, etc. This option is equivalent to set: marker\_in\_clade=0.5, sample\_in\_marker=0.5, N\_in\_marker=0.5, gap\_in\_sample=0.5. Default "False".
-6. *relaxed\_parameters2*: use this option to add more samples by accepting some noise. This is equivalent to set marker\_in\_clade=0.2, sample\_in\_marker=0.2, N\_in\_marker=0.8, gap\_in\_sample=0.8. Default "False".
-
-### Some other useful output files
-In the output folder, you can find the following files:
-
-1. clade_name.fasta: the alignment file of all metagenomic strains.
-3. *.marker_pos: this file shows the starting position of each marker in the strains.
-3. *.info: this file shows the general information like the total length of the concatenated markers (full sequence length), number of used markers, etc.
-4. *.polymorphic: this file shows the statistics on the polymorphic site, where "sample" is the sample name, "percentage\_of\_polymorphic_sites" is the percentage of sites that are suspected to be polymorphic, "avg\_freq" is the average frequency of the dominant alleles on all polymorphic sites, "avg\_coverage" is the average coverage at all polymorphic sites.
->>>>>>> 9bb91834
+# MetaPhlAn: Metagenomic Phylogenetic Analysis
+
+## What's new in version 3
+* New MetaPhlAn marker genes extracted with a newer version of ChocoPhlAn based on UniRef
+* Estimation of metagenome composed by unknown microbes with parameter `--unknown_estimation`
+* Automatic retrieval and installation of the latest MetaPhlAn database  with parameter `--index latest`
+* Virus profiling with `--add_viruses`
+* Calculation of metagenome size for improved estimation of reads mapped to a given clade
+* Inclusion of NCBI taxonomy ID in the ouput file
+* CAMI (Taxonomic) Profiling Output Format included
+* Removal of reads with low MAPQ values
+-------------
+
+## Description
+MetaPhlAn is a computational tool for profiling the composition of microbial communities (Bacteria, Archaea and Eukaryotes) from metagenomic shotgun sequencing data (i.e. not 16S) with species-level. With the newly added StrainPhlAn module, it is now possible to perform accurate strain-level microbial profiling.
+
+MetaPhlAn relies on ~1.1M unique clade-specific marker genes (the latest marker information file `mpa_v296_CHOCOPhlAn_201901_marker_info.txt.bz2` can be found  [here](https://www.dropbox.com/sh/7qze7m7g9fe2xjg/AAAv_ShZiz7pNTaT_YONJTF7a/mpa_v296_CHOCOPhlAn_201901_marker_info.txt.bz2?dl=1)) identified from ~100,000 reference genomes (~99,500 bacterial and archaeal and ~500 eukaryotic), allowing:
+
+* unambiguous taxonomic assignments;
+* accurate estimation of organismal relative abundance;
+* species-level resolution for bacteria, archaea, eukaryotes and viruses;
+* strain identification and tracking
+* orders of magnitude speedups compared to existing methods.
+* metagenomic strain-level population genomics
+
+If you use MetaPhlAn version 1, please cite:
+
+[**Metagenomic microbial community profiling using unique clade-specific marker genes.**](https://www.nature.com/articles/nmeth.2066) *Nicola Segata, Levi Waldron, Annalisa Ballarini, Vagheesh Narasimhan, Olivier Jousson, &  Curtis Huttenhower*. Nature Methods 9, 811-814 (2012)
+
+If you use MetaPhlAn2, please cite:
+
+[**MetaPhlAn2 for enhanced metagenomic taxonomic profiling.**](http://www.nature.com/nmeth/journal/v12/n10/pdf/nmeth.3589.pdf) *Duy Tin Truong, Eric A Franzosa, Timothy L Tickle, Matthias Scholz, George Weingart, Edoardo Pasolli, Adrian Tett, Curtis Huttenhower & Nicola Segata*. Nature Methods 12, 902-903 (2015)
+
+If you use StrainPhlAn, please cite the MetaPhlAn2 paper and the following StrainPhlAn paper:
+
+[**Microbial strain-level population structure and genetic diversity from metagenomes.**](http://genome.cshlp.org/content/27/4/626.full.pdf) *Duy Tin Truong, Adrian Tett, Edoardo Pasolli, Curtis Huttenhower, & Nicola Segata*. Genome Research 27:626-638 (2017)
+
+-------------
+
+## MetaPhlAn2 and StrainPhlAn tutorials and resources
+
+In addition to the information on this page, you can refer to the following additional resources.
+
+* The [MetaPhlAn tutorial](https://github.com/biobakery/MetaPhlAn/wiki).
+
+* The [StrainPhlAn tutorial](https://github.com/biobakery/MetaPhlAn/wiki/StrainPhlAn).
+
+* The [MetaPhlAn](https://github.com/biobakery/biobakery/wiki/metaphlan2) and [StrainPhlAn](https://github.com/biobakery/biobakery/wiki/strainphlan2) wikis on bioBakery.
+
+* The [MetaPhlAn](https://forum.biobakery.org/c/Microbial-community-profiling/MetaPhlAn/) and [StrainPhlAn](https://forum.biobakery.org/c/Microbial-community-profiling/StrainPhlAn/) Discourse forum.
+
+* Related tools including [PanPhlAn](https://github.com/segatalab/panphlan) (and its [tutorial](https://github.com/segatalab/panphlan/wiki/Home)), [GraPhlAn](https://github.com/segatalab/graphlan) (and it [tutorial](https://github.com/biobakery/biobakery/wiki/graphlan)), [PhyloPhlAn2](https://github.com/biobakery/phylophlan) (and its [tutorial](https://github.com/biobakery/biobakery/wiki/phylophlan)), [HUMAnN2](https://github.com/biobakery/humann/) (and its [tutorial](https://github.com/biobakery/biobakery/wiki/humann2)).
+
+* The related [bioBakery workflows](https://github.com/biobakery/biobakery/wiki/biobakery_workflows)