--- conflicted
+++ resolved
@@ -1,13 +1,8 @@
 #!/usr/bin/env python
 __author__ = ('Duy Tin Truong (duytin.truong@unitn.it), '
               'Aitor Blanco Miguez (aitor.blancomiguez@unitn.it)')
-<<<<<<< HEAD
-__version__ = '3.1.0'
-__date__    = '25 Jul 2022'
-=======
 __version__ = '4.beta.3'
 __date__    = '22 Aug 2022'
->>>>>>> 559cfadf
 
 import argparse as ap
 import dendropy
