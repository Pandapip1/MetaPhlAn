__author__ = ('Aitor Blanco (aitor.blancomiguez@unitn.it), '
             'Mireia Valles-Colomer (mireia.vallescolomer@unitn.it)')
<<<<<<< HEAD
__version__ = '3.1.0'
__date__ = '25 Jul 2022'
=======
__version__ = '4.beta.3'
__date__ = '22 Aug 2022'
>>>>>>> 559cfadf

import os, time, sys
import argparse as ap

try:
    from .util_fun import openw, info, error
    from .pyphlan import PpaTree, dist_matrix
except ImportError:
    from util_fun import openw, info, error
    from pyphlan import PpaTree, dist_matrix


DISTRIBUTION_THRESHOLD = 0.03
metaphlan_script_install_folder = os.path.dirname(os.path.abspath(__file__))
DEFAULT_UTILS_FOLDER = os.path.join(metaphlan_script_install_folder)
DEFAULT_UTILS_FOLDER = os.environ.get('METAPHLAN_DB_DIR', DEFAULT_UTILS_FOLDER)
PRECOMPUTED_FILE = os.path.join(DEFAULT_UTILS_FOLDER, 'VallesColomerM_2022_Nov19_thresholds.tsv')


"""
Reads and parses the command line arguments of the script.

:returns: the parsed arguments
"""
def read_params():
    p = ap.ArgumentParser(description="", formatter_class=ap.ArgumentDefaultsHelpFormatter)
    p.add_argument('-t', '--tree', type=str, default=None,
                   help="The input tree file")
    p.add_argument('-m', '--metadata', type=str, default=None,
                   help="The input metadata")
    p.add_argument('-p', '--precomputed_thresholds_file', type=str, default=PRECOMPUTED_FILE,
                   help="The file containing the pre-computed thresholds")
    p.add_argument('-o', '--output_dir', type=str, default=None,
                   help="The output directory")
    p.add_argument('--sgb_id', type=str, default=None,
                   help="[Optional] If specified, it will use the precomputed transmisison threshold for the specific SGB from the VallesColomerM_2022 study")
    p.add_argument('--save_dist', action='store_true',
                   help="[Optional] Save the PhyPhlAn pairwise distances file")
    p.add_argument('--threshold', type=float, default=DISTRIBUTION_THRESHOLD,
                   help="[Optional] A custom distribution threshold value")
    
    return p.parse_args()


"""
Checks the mandatory command line arguments of the script.

"""
def check_params(args):
    if not args.tree and not args.dist:
        error('-t (or --tree) must be specified', exit=True, 
            init_new_line=True)
    if not args.output_dir:
        error('-o (or --output_dir) must be specified', exit=True, 
            init_new_line=True)
    elif not os.path.exists(args.output_dir):
        error('The directory {} does not exist'.format(args.output_dir), exit=True, 
            init_new_line=True)
    if not args.metadata:
        error('-m (or --metadata) must be specified', exit=True, 
            init_new_line=True)


"""
Calls the main function on the tree_pairwisedist.py Script of the Pyphlan tool

:param tree: the input Newick tree
:normalise: whether normalise the distances with respect to the total branch length
:matrix: whether report the results as a matrix
:output: the output distances file
"""
def tree_pairwisedist(tree, normalise, matrix, output):
    ppatree = PpaTree(tree)

    dists = dist_matrix(ppatree.tree) 
    tbl = ppatree.tree.total_branch_length() if normalise else 1.0

    with openw(output) as out:
        if matrix:
            keys = sorted(dists.keys())
            out.write( "\t".join(["ID"]+keys) +"\n" )
            for k1 in keys:
                out.write( "\t".join([k1]+[str(dists[k1][k2]/tbl) for k2 in keys]) +"\n" )
        else:
            for k1,v1 in dists.items():
                for k2,v2 in v1.items():
                    if k1 < k2:
                        out.write( "\t".join([k1,k2,str(v2/tbl)]) +"\n" )


"""
Gets all the information about the families from the metadata

:param metadata: the metadata
:returns: the tree about the samples in the metadata and
    the samples to metadata dictionary
"""
def get_metadata_info(metadata):
    info = dict()
    samples = dict()
    with open(metadata, 'r') as metadata_file:
        metadata_file.readline()
        for line in metadata_file:
            line = line.strip().split("\t")

            relation = line[2]
            subject = line[1]
            timepoint = line[3]
            sample = line[0]

            
            if relation not in info:
                info[relation] = dict()
            if subject not in info[relation]:
                info[relation][subject] = dict()
            if timepoint not in info[relation][subject]:
                info[relation][subject][timepoint] = sample

            samples[sample] = [relation, subject, timepoint]

    return info, samples


""""
Parses the pairwise distances from the generated distances file

:param distances_path: the pairwise distances file
:returns: the pairwise distances as a list
"""
def parse_distances(distances_path):
    distances = list()
    with open(distances_path, 'r') as distances_file:
        for line in distances_file:
            line = line.strip().split("\t")
            distances.append({"1": line[0], "2": line[1], "dist": line[2]})
    return distances


"""
Gets the nodes of the tree

:param distances: the pairwise distances from the tree
:returns: the nodes of the tree as a set
"""
def get_nodes(distances):
    nodes = set()
    for line in distances:
        nodes.add(line["1"])
        nodes.add(line["2"])
    return nodes


"""
Gets the training nodes from the metadata

:param nodes: the tree nodes
:param metadata: the metadata file
:returns: the training nodes as a list and the samples to metadata dictionary
"""
def get_training_nodes(nodes, metadata):
    metadata_info, metadata_samples = get_metadata_info(metadata)
    training_nodes = dict()

    for relation in metadata_info:
        for subject in metadata_info[relation]:
            for timepoint in metadata_info[relation][subject]:
                sample = metadata_info[relation][subject][timepoint]
                training_nodes[sample] = metadata_samples[sample]
                break

    for node in nodes:
        if node not in metadata_samples:
            training_nodes[node]=list()

    return training_nodes, metadata_samples


"""
Gets the distances between the training nodes

:param training_nodes: the training nodes
:param pairwise_distances: a list with the pairwise distances
:param transmission_type: the type of transmission events to report
:returns: the training distances as a list
"""
def get_training_distances(training_nodes, pairwise_distances):
    training_distances = list()
    for pair in pairwise_distances:
        if pair["1"] in training_nodes and pair["2"] in training_nodes:
            if not training_nodes[pair['1']] or not training_nodes[pair['2']]:
                training_distances.append(pair)
            elif not training_nodes[pair['1']][0] == training_nodes[pair['2']][0]:
                training_distances.append(pair)

    return training_distances


"""
Gets the threshold defining strain transmission

:param training_distances: the distances between the training nodes
:param distr_threshold: the distribution threshold
:returns: the strain transmission threshold
"""
def get_threshold(training_distances, distr_threshold):
    distances = list()
    for distance in training_distances:
        distances.append(float(distance['dist']))
    distances.sort()
    return distances[int(len(distances)*distr_threshold)]

    
"""
Gets the transmission events using a calculated threshold

:param pairwise_distances: the pairwise distances
:param metadata_samples: the sample to metadata dictionary
:param threshold: the calculated threshold
:returns: the transmission events as a list
"""
def get_transmission_events(pairwise_distances, metadata_samples, threshold):
    transmission_events = list()
    for pair in pairwise_distances:
        if pair['1'] in metadata_samples and pair['2'] in metadata_samples:
            if not metadata_samples[pair['1']][1] == metadata_samples[pair['2']][1] and float(pair['dist']) <= threshold:
                if metadata_samples[pair['1']][0] == metadata_samples[pair['2']][0]:   
                    transmission_events.append(pair)

    return transmission_events


"""
Writes the detected transmission events to file

:param transmission_events: the detected transmission events
:param threshold: the calculated threshold
:param output_dir: the output directory to store the results
:param metadata_samples: the sample to metadata dictionary
"""
def write_transmission_events(transmission_events, threshold, output_dir, metadata_samples):
    with open(os.path.join(output_dir, "transmission_events.info"), 'w') as report:
        report.write("Selected strain-transmission threshold: "+str(threshold)+"\n")
        report.write("Number of transmission events: "+str(len(transmission_events))+"\n\n")
        for event in transmission_events:
            report.write(event['1']+" <-> "+event['2']+"\n") 

"""
Gets the precomputed threshold from VallesColomerM_2022 study

:param sgb_id: the SGB id
:returns: the transmission threshold
"""
def get_precomputed_threshold(sgb_id, precomputed_thresholds_file):
    sgb2thres = dict()
    with open(precomputed_thresholds_file, 'r') as rf:
        rf.readline()
        for line in rf:
            line = line.strip().split('\t')
            sgb2thres[line[0]] = line[1]
    if sgb_id not in sgb2thres:
        error('The SGB specified "{}" has not been precomputed'.format(sgb_id), exit=True, init_new_line=True)
    else:
        return float(sgb2thres[sgb_id])

"""
Identifies transmission events in phylogenetic trees

:param tree: the input Newick tree
:param metadata: the metadata file
:param distr_threshold: the distribution threshold
:param sgb_id: the SGB id
:param precomputed_thresholds_file: the file containing the precomputed thresholds
:param save_dist: whether to save the pairwise distances file
:param output_dir: the output directory to store the results
"""
def strain_transmission(tree, metadata, distr_threshold, sgb_id, precomputed_thresholds_file, save_dist, output_dir):
    normalise = True
    matrix = False
    distances_file = tree+".dist"
    tree_pairwisedist(tree, normalise, matrix, os.path.join(output_dir, distances_file))
    pairwise_distances = parse_distances(os.path.join(output_dir, distances_file)) 
    if not save_dist:
        os.remove(os.path.join(output_dir, distances_file))

    nodes = get_nodes(pairwise_distances)
    training_nodes, metadata_samples = get_training_nodes(nodes, metadata)    
    training_distances = get_training_distances(training_nodes, pairwise_distances)
    if sgb_id is None:
	threshold = get_threshold(training_distances, distr_threshold)
    else:
        threshold = get_threshold(training_distances, get_precomputed_threshold(sgb_id, precomputed_thresholds_file))

    transmission_events = get_transmission_events(pairwise_distances, metadata_samples, threshold)
    write_transmission_events(transmission_events, threshold, output_dir, metadata_samples)


"""
Main call

:param tree: the input Newick tree
:param metadata: the metadata file
:param threshold: the distribution threshold
:param sgb_id: the SGB id
:param precomputed_thresholds_file: the file containing the precomputed thresholds
:param save_dist: whether to save the pairwise distances file
:param output_dir: the output directory to store the results
"""
def main():
    t0 = time.time()
    args = read_params()
    info("Start execution")
    check_params(args)

    strain_transmission(args.tree, args.metadata, args.threshold, args.sgb_id, args.precomputed_thresholds_file, args.save_dist, args.output_dir)

    exec_time = time.time() - t0
    info("Finish execution ("+str(round(exec_time, 2))+" seconds)\n", 
        init_new_line=True)
	
if __name__ == "__main__":
	main()
<|MERGE_RESOLUTION|>--- conflicted
+++ resolved
@@ -1,12 +1,7 @@
 __author__ = ('Aitor Blanco (aitor.blancomiguez@unitn.it), '
              'Mireia Valles-Colomer (mireia.vallescolomer@unitn.it)')
-<<<<<<< HEAD
-__version__ = '3.1.0'
-__date__ = '25 Jul 2022'
-=======
 __version__ = '4.beta.3'
 __date__ = '22 Aug 2022'
->>>>>>> 559cfadf
 
 import os, time, sys
 import argparse as ap
